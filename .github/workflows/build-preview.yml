name: Build Preview Deployment

# cancel in-progress runs on new commits to same PR (github.event.number)
concurrency:
    group: ${{ github.workflow }}-${{ github.event.number || github.sha }}
    cancel-in-progress: true

on:
    pull_request:
        types: [opened, synchronize]

jobs:
    build-preview:
        runs-on: macos-latest
        steps:
            - uses: actions/checkout@v4
            - uses: pnpm/action-setup@v4
            - uses: actions/setup-node@v4
              with:
                  node-version: 20
                  cache: pnpm

            - name: Install dependencies
              run: pnpm install --frozen-lockfile --prefer-offline

            - name: Build site
              run: pnpm build

            - name: Upload build artifact
              uses: actions/upload-artifact@v4
              with:
                  name: preview-build
<<<<<<< HEAD
                  path: docs/.svelte-kit
=======
                  path: docs/.svelte-kit
                  include-hidden-files: true
>>>>>>> e0afbeb7
<|MERGE_RESOLUTION|>--- conflicted
+++ resolved
@@ -30,9 +30,5 @@
               uses: actions/upload-artifact@v4
               with:
                   name: preview-build
-<<<<<<< HEAD
                   path: docs/.svelte-kit
-=======
-                  path: docs/.svelte-kit
-                  include-hidden-files: true
->>>>>>> e0afbeb7
+                  include-hidden-files: true