# Bits UI

The headless components for Svelte.

[Read the docs](https://bits-ui.com)

<<<<<<< HEAD
## Credits

- [Bitworks](https://bitworks.cz) - The design team behind the Bits UI documentation and example components.
- [Melt UI](https://melt-ui.com) - The underlying builder API that powers Bits.
- [Radix UI](https://radix-ui.com) - The incredible headless component APIs that we've taken heavy inspiration from.
- [React Spectrum](https://react-spectrum.adobe.com) - An incredible collection of headless components we've taken inspiration from.
=======
Powered by [Melt UI](https://melt-ui.com) builders.
>>>>>>> 25300f17
<|MERGE_RESOLUTION|>--- conflicted
+++ resolved
@@ -4,13 +4,9 @@
 
 [Read the docs](https://bits-ui.com)
 
-<<<<<<< HEAD
 ## Credits
 
 - [Bitworks](https://bitworks.cz) - The design team behind the Bits UI documentation and example components.
 - [Melt UI](https://melt-ui.com) - The underlying builder API that powers Bits.
 - [Radix UI](https://radix-ui.com) - The incredible headless component APIs that we've taken heavy inspiration from.
-- [React Spectrum](https://react-spectrum.adobe.com) - An incredible collection of headless components we've taken inspiration from.
-=======
-Powered by [Melt UI](https://melt-ui.com) builders.
->>>>>>> 25300f17
+- [React Spectrum](https://react-spectrum.adobe.com) - An incredible collection of headless components we've taken inspiration from.