--- conflicted
+++ resolved
@@ -239,13 +239,7 @@
 		this.opts = opts;
 		this.context = context;
 
-<<<<<<< HEAD
-		useNavigationMenuProvider({
-=======
-		useRefById(opts);
-
 		this.subProvider = useNavigationMenuProvider({
->>>>>>> 09fd695f
 			isRootMenu: false,
 			value: this.opts.value,
 			dir: this.context.opts.dir,
