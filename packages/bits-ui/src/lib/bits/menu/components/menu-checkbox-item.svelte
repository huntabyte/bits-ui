--- conflicted
+++ resolved
@@ -1,13 +1,8 @@
 <script lang="ts">
 	import { box, mergeProps } from "svelte-toolbelt";
 	import type { MenuCheckboxItemProps } from "../types.js";
-<<<<<<< HEAD
-	import { useMenuCheckboxItem } from "../menu.svelte.js";
-	import { createId } from "$lib/internal/create-id.js";
-=======
 	import { MenuCheckboxGroupContext, useMenuCheckboxItem } from "../menu.svelte.js";
 	import { useId } from "$lib/internal/use-id.js";
->>>>>>> 66acab54
 	import { noop } from "$lib/internal/noop.js";
 	import { watch } from "runed";
 
