<<<<<<< HEAD
import type { HTMLInputAttributes } from "svelte/elements";
=======
import type { EventHandler, HTMLInputAttributes, HTMLLabelAttributes } from "svelte/elements";
>>>>>>> 2c656062
import type {
	ComboboxOptionProps as MeltComboboxOptionProps,
	CreateComboboxProps as MeltComboboxProps,
} from "@melt-ui/svelte";
import type {
	DOMElement,
	Expand,
	HTMLDivAttributes,
	OmitFloating,
	OnChangeFn,
	Transition,
} from "$lib/internal/index.js";
import type { CustomEventHandler, Selected } from "$lib/index.js";

import type {
	ArrowProps as ComboboxArrowPropsWithoutHTML,
	ContentProps as ComboboxContentPropsWithoutHTML,
} from "$lib/bits/floating/_types.js";

type WhenTrue<TrueOrFalse, IfTrue, IfFalse, IfNeither = IfTrue | IfFalse> = [TrueOrFalse] extends [
	true,
]
	? IfTrue
	: [TrueOrFalse] extends [false]
		? IfFalse
		: IfNeither;

type SelectValue<T, Multiple extends boolean> = WhenTrue<Multiple, T[] | undefined, T | undefined>;

export type ComboboxPropsWithoutHTML<T = unknown, Multiple extends boolean = false> = Expand<
	OmitFloating<
		Omit<MeltComboboxProps, "selected" | "defaultSelected" | "onSelectedChange" | "multiple">
	> & {
		/**
		 * The selected value of the combobox.
		 * You can bind this to a value to programmatically control the selected value.
		 *
		 * @defaultValue undefined
		 */
		selected?: SelectValue<Selected<T>, Multiple> | undefined;

		/**
		 * A callback function called when the selected value changes.
		 */
		onSelectedChange?: OnChangeFn<SelectValue<Selected<T>, Multiple>> | undefined;

		/**
		 * The open state of the combobox menu.
		 * You can bind this to a boolean value to programmatically control the open state.
		 *
		 * @defaultValue false
		 */
		open?: boolean | undefined;

		/**
		 * A callback function called when the open state changes.
		 */
		onOpenChange?: OnChangeFn<boolean> | undefined;

		/**
		 * Whether or not multiple values can be selected.
		 */
		multiple?: Multiple | undefined;

		/**
		 * The value of the input.
		 * You can bind this to a value to programmatically control the input value.
		 *
		 * @defaultValue ""
		 */
		inputValue?: string | undefined;

		/**
		 * Optionally provide an array of `Selected<T>` objects to
		 * type the `selected` and `onSelectedChange` props.
		 */
		items?: Selected<T>[] | undefined;

		/**
		 * Whether the input has been touched or not. You can bind to this to
		 * handle filtering the items only when the input has been touched.
		 *
		 * @defaultValue false
		 */
		touchedInput?: boolean | undefined;
	}
>;

export type ComboboxInputPropsWithoutHTML = DOMElement<HTMLInputElement>;
export type ComboboxLabelPropsWithoutHTML = DOMElement<HTMLLabelElement>;

export type ComboboxGroupPropsWithoutHTML = DOMElement;
export type ComboboxGroupLabelPropsWithoutHTML = DOMElement;

export type ComboboxItemPropsWithoutHTML = Expand<MeltComboboxOptionProps & DOMElement>;

export type ComboboxHiddenInputPropsWithoutHTML = DOMElement;
export type ComboboxSeparatorPropsWithoutHTML = DOMElement;
export type ComboboxIndicatorPropsWithoutHTML = DOMElement;

//

export type ComboboxProps<T, Multiple extends boolean = false> = ComboboxPropsWithoutHTML<
	T,
	Multiple
>;

export type ComboboxContentProps<
	T extends Transition = Transition,
	In extends Transition = Transition,
	Out extends Transition = Transition,
> = ComboboxContentPropsWithoutHTML<T, In, Out> & HTMLDivAttributes;

export type ComboboxInputProps = ComboboxInputPropsWithoutHTML & HTMLInputAttributes;
export type ComboboxLabelProps = ComboboxLabelPropsWithoutHTML & HTMLLabelAttributes;

export type ComboboxGroupProps = ComboboxGroupPropsWithoutHTML & HTMLDivAttributes;
export type ComboboxGroupLabelProps = ComboboxGroupLabelPropsWithoutHTML & HTMLDivAttributes;

export type ComboboxItemProps = ComboboxItemPropsWithoutHTML & HTMLDivAttributes;

export type ComboboxHiddenInputProps = ComboboxHiddenInputPropsWithoutHTML & HTMLInputAttributes;
export type ComboboxSeparatorProps = ComboboxSeparatorPropsWithoutHTML & HTMLDivAttributes;
export type ComboboxIndicatorProps = ComboboxIndicatorPropsWithoutHTML & HTMLDivAttributes;
export type ComboboxArrowProps = ComboboxArrowPropsWithoutHTML & HTMLDivAttributes;

export type ComboboxItemEvents<T extends Element = HTMLDivElement> = {
	click: CustomEventHandler<MouseEvent, T>;
	pointermove: CustomEventHandler<PointerEvent, T>;
	focusin: CustomEventHandler<FocusEvent, T>;
	keydown: CustomEventHandler<KeyboardEvent, T>;
	focusout: CustomEventHandler<FocusEvent, T>;
	pointerleave: CustomEventHandler<PointerEvent, T>;
};

export type ComboboxContentEvents<T extends Element = HTMLDivElement> = {
	pointerleave: CustomEventHandler<PointerEvent, T>;
	keydown: CustomEventHandler<KeyboardEvent, T>;
};

export type ComboboxGroupLabelEvents<T extends Element = HTMLSpanElement> = {
	click: CustomEventHandler<MouseEvent, T>;
};

export type ComboboxInputEvents = {
	keydown: CustomEventHandler<KeyboardEvent, HTMLInputElement>;
	input: CustomEventHandler<InputEvent, HTMLInputElement>;
	click: CustomEventHandler<ClipboardEvent, HTMLInputElement>;
};

export type { ComboboxArrowPropsWithoutHTML, ComboboxContentPropsWithoutHTML };<|MERGE_RESOLUTION|>--- conflicted
+++ resolved
@@ -1,8 +1,4 @@
-<<<<<<< HEAD
-import type { HTMLInputAttributes } from "svelte/elements";
-=======
-import type { EventHandler, HTMLInputAttributes, HTMLLabelAttributes } from "svelte/elements";
->>>>>>> 2c656062
+import type { HTMLInputAttributes, HTMLLabelAttributes } from "svelte/elements";
 import type {
 	ComboboxOptionProps as MeltComboboxOptionProps,
 	CreateComboboxProps as MeltComboboxProps,
