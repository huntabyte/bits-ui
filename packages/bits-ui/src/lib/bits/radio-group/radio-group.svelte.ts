--- conflicted
+++ resolved
@@ -23,6 +23,7 @@
 	name: string | undefined;
 }> &
 	BoxedValues<{ value: string }>;
+BoxedValues<{ value: string }>;
 
 class RadioGroupRootState {
 	id: RadioGroupRootStateProps["id"];
@@ -34,6 +35,7 @@
 	name: RadioGroupRootStateProps["name"];
 	value: RadioGroupRootStateProps["value"];
 	activeTabIndexNode = boxedState<HTMLElement | null>(null);
+	activeTabIndexNode = boxedState<HTMLElement | null>(null);
 
 	constructor(props: RadioGroupRootStateProps) {
 		this.id = props.id;
@@ -57,11 +59,7 @@
 	getRadioItemNodes() {
 		if (!this.node.value) return [];
 
-<<<<<<< HEAD
 		return Array.from(this.node.value.querySelectorAll("[data-radio-group-item]")).filter(
-=======
-		return Array.from(this.node.value.querySelectorAll("[data-bits-radio-group-item]")).filter(
->>>>>>> b78c95b9
 			(el): el is HTMLElement => el instanceof HTMLElement && !el.dataset.disabled
 		);
 	}
