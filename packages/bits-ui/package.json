--- conflicted
+++ resolved
@@ -1,10 +1,6 @@
 {
 	"name": "bits-ui",
-<<<<<<< HEAD
-	"version": "0.21.4",
-=======
-	"version": "0.21.10",
->>>>>>> 6d5ff241
+	"version": "0.21.13",
 	"license": "MIT",
 	"repository": "github:huntabyte/bits-ui",
 	"funding": "https://github.com/sponsors/huntabyte",
@@ -71,7 +67,6 @@
 		"svelte-toolbelt": "^0.1.0"
 	},
 	"peerDependencies": {
-<<<<<<< HEAD
 		"svelte": "^5.0.0-next.1"
 	},
 	"engines": {
@@ -79,8 +74,4 @@
 		"node": ">=18"
 	},
 	"packageManager": "pnpm@9.6.0"
-=======
-		"svelte": "^4.0.0 || ^5.0.0-next.118"
-	}
->>>>>>> 6d5ff241
 }